--- conflicted
+++ resolved
@@ -84,45 +84,6 @@
 
 // callback for libcurl. data written to this buffer
 static size_t
-<<<<<<< HEAD
-WriteMemoryCallback(void *contents, size_t size, size_t nmemb, void *userp)
-{
-  size_t realsize = size * nmemb;
-  struct MemoryStruct *mem = (struct MemoryStruct *)userp;
-
-  mem->memory = static_cast<char*>(realloc(mem->memory, mem->size + realsize + 1));
-  if(mem->memory == NULL) {
-    /* out of memory! */
-    printf("not enough memory (realloc returned NULL)\n");
-    return 0;
-  }
-
-  std::memcpy(&(mem->memory[mem->size]), contents, realsize);
-  mem->size += realsize;
-  mem->memory[mem->size] = 0;
-
-  return realsize;
-}
-
-// get a buffer that can be used as an input stream from the URL
-char* getData(CURL *curl, long position, int chunksize) {
-  std::ostringstream oss;
-  struct MemoryStruct chunk;
-
-  chunk.memory = static_cast<char*>(malloc(1));
-  chunk.size = 0;    /* no data at this point */
-  oss << position << "-" << position + chunksize;
-  curl_easy_setopt(curl, CURLOPT_WRITEDATA, (void *)&chunk);
-  curl_easy_setopt(curl, CURLOPT_RANGE, oss.str().c_str());
-  CURLcode res = curl_easy_perform(curl);
-  if (res != CURLE_OK) {
-    fprintf(stderr, "curl_easy_perform() failed: %s\n",
-	    curl_easy_strerror(res));
-  }
-  //  printf("%lu bytes retrieved\n", (long)chunk.size);
-
-  return chunk.memory;
-=======
 WriteMemoryCallback(void *contents, size_t size, size_t nmemb, void *userp) {
     size_t realsize = size * nmemb;
     struct MemoryStruct *mem = (struct MemoryStruct *) userp;
@@ -159,23 +120,10 @@
     //  printf("%lu bytes retrieved\n", (long)chunk.size);
 
     return chunk.memory;
->>>>>>> e0ab8baf
 }
 
 // initialize the CURL stream
 CURL* initCURL(const char* url) {
-<<<<<<< HEAD
-  CURL* curl = curl_easy_init();
-  if(curl) {
-    curl_easy_setopt(curl, CURLOPT_WRITEFUNCTION, WriteMemoryCallback);
-    curl_easy_setopt(curl, CURLOPT_URL, url);
-    //curl_easy_setopt (curl, CURLOPT_VERBOSE, 1L);
-    curl_easy_setopt(curl, CURLOPT_FOLLOWLOCATION, 1L);
-    curl_easy_setopt(curl, CURLOPT_HEADERFUNCTION, hdf);
-    curl_easy_setopt(curl, CURLOPT_USERAGENT, "straw");
-  }
-  return curl;
-=======
     CURL *curl = curl_easy_init();
     if (curl) {
         curl_easy_setopt(curl, CURLOPT_WRITEFUNCTION, WriteMemoryCallback);
@@ -186,7 +134,6 @@
         curl_easy_setopt(curl, CURLOPT_USERAGENT, "straw");
     }
     return curl;
->>>>>>> e0ab8baf
 }
 
 // returns whether or not this is valid HiC file
@@ -289,119 +236,13 @@
 // norm, unit (BP or FRAG) and resolution or binsize, and sets the file
 // position of the matrix and the normalization vectors for those chromosomes
 // at the given normalization and resolution
-<<<<<<< HEAD
 bool readFooter(istream& fin, long master, int c1, int c2, string matrix, string norm, string unit, int resolution, long &myFilePos, indexEntry &c1NormEntry, indexEntry &c2NormEntry, vector<double> &expectedValues) {
-  int nBytes;
-  fin.read((char*)&nBytes, sizeof(int));
-  stringstream ss;
-  ss << c1 << "_" << c2;
-  string key = ss.str();
-
-  int nEntries;
-  fin.read((char*)&nEntries, sizeof(int));
-  bool found = false;
-  for (int i=0; i<nEntries; i++) {
-    string str;
-    getline(fin, str, '\0');
-    long fpos;
-    fin.read((char*)&fpos, sizeof(long));
-    int sizeinbytes;
-    fin.read((char*)&sizeinbytes, sizeof(int));
-    if (str == key) {
-      myFilePos = fpos;
-      found=true;
-=======
-bool readFooter(istream& fin, long master, int c1, int c2, string norm, string unit, int resolution, long &myFilePos, indexEntry &c1NormEntry, indexEntry &c2NormEntry) {
     if (version > 8) {
         long nBytes = readLongFromFile(fin);
     } else {
         int nBytes = readIntFromFile(fin);
->>>>>>> e0ab8baf
-    }
-
-<<<<<<< HEAD
-  if ((matrix=="observed" && norm=="NONE") || (matrix=="oe" && norm=="NONE" && c1!=c2)) return true; // no need to read norm vector index
-
-  // read in and ignore expected value maps; don't store; reading these to
-  // get to norm vector index
-  int nExpectedValues;
-  fin.read((char*)&nExpectedValues, sizeof(int));
-  for (int i=0; i<nExpectedValues; i++) {
-    string unit0;
-    getline(fin, unit0, '\0'); //unit
-    int binSize;
-    fin.read((char*)&binSize, sizeof(int));
-
-    int nValues;
-    fin.read((char*)&nValues, sizeof(int));
-    bool store = c1 == c2 && matrix == "oe" && norm == "NONE" && unit0 == unit && binSize == resolution;
-    for (int j=0; j<nValues; j++) {
-      double v;
-      fin.read((char*)&v, sizeof(double));
-      if (store) {
-        expectedValues.push_back(v);
-      }
-    }
-
-    int nNormalizationFactors;
-    fin.read((char*)&nNormalizationFactors, sizeof(int));
-    for (int j=0; j<nNormalizationFactors; j++) {
-      int chrIdx;
-      fin.read((char*)&chrIdx, sizeof(int));
-      double v;
-      fin.read((char*)&v, sizeof(double));
-      if (store && chrIdx == c1) {
-        for (vector<double>::iterator it=expectedValues.begin(); it!=expectedValues.end(); ++it) {
-          *it = *it / v;
-        }
-      }
-    }
-  }
-  if (c1 == c2 && matrix == "oe" && norm == "NONE") {
-    if (expectedValues.size() == 0) {
-      cerr << "File did not contain expected values vectors at " << resolution << " " << unit << endl;
-      return false;
-    }
-    return true;
-  }
-  fin.read((char*)&nExpectedValues, sizeof(int));
-  for (int i=0; i<nExpectedValues; i++) {
-    string type;
-    getline(fin, type, '\0'); //typeString
-    string unit0;
-    getline(fin, unit0, '\0'); //unit
-    int binSize;
-    fin.read((char*)&binSize, sizeof(int));
-
-    int nValues;
-    fin.read((char*)&nValues, sizeof(int));
-    bool store = c1 == c2 && matrix == "oe" && type == norm && unit0 == unit && binSize == resolution;
-    for (int j=0; j<nValues; j++) {
-      double v;
-      fin.read((char*)&v, sizeof(double));
-      if (store) {
-        expectedValues.push_back(v);
-      }
-    }
-    int nNormalizationFactors;
-    fin.read((char*)&nNormalizationFactors, sizeof(int));
-    for (int j=0; j<nNormalizationFactors; j++) {
-      int chrIdx;
-      fin.read((char*)&chrIdx, sizeof(int));
-      double v;
-      fin.read((char*)&v, sizeof(double));
-      if (store && chrIdx == c1) {
-        for (vector<double>::iterator it=expectedValues.begin(); it!=expectedValues.end(); ++it) {
-          *it = *it / v;
-        }
-      }
-    }
-  }
-  if (c1 == c2 && matrix == "oe" && norm != "NONE") {
-    if (expectedValues.size() == 0) {
-      cerr << "File did not contain normalized expected values vectors at " << resolution << " " << unit << endl;
-      return false;
-=======
+    }
+
     stringstream ss;
     ss << c1 << "_" << c2;
     string key = ss.str();
@@ -423,14 +264,14 @@
         return false;
     }
 
-    if (norm == "NONE") return true; // no need to read norm vector index
+    if ((matrix=="observed" && norm=="NONE") || (matrix=="oe" && norm=="NONE" && c1!=c2)) return true; // no need to read norm vector index
 
     // read in and ignore expected value maps; don't store; reading these to
     // get to norm vector index
     int nExpectedValues = readIntFromFile(fin);
     for (int i = 0; i < nExpectedValues; i++) {
-        string str;
-        getline(fin, str, '\0'); //unit
+        string unit0;
+        getline(fin, unit0, '\0'); //unit
         int binSize = readIntFromFile(fin);
 
         long nValues;
@@ -440,32 +281,54 @@
             nValues = (long) readIntFromFile(fin);
         }
 
+        bool store = c1 == c2 && matrix == "oe" && norm == "NONE" && unit0 == unit && binSize == resolution;
+
         if (version > 8) {
             for (long j = 0; j < nValues; j++) {
-                readFloatFromFile(fin);
+                double v = (double) readFloatFromFile(fin);
+                if (store) {
+                    expectedValues.push_back(v);
+                }
             }
         } else {
             for (int j = 0; j < nValues; j++) {
-                readDoubleFromFile(fin);
+                double v = readDoubleFromFile(fin);
+                if (store) {
+                    expectedValues.push_back(v);
+                }
             }
         }
 
         int nNormalizationFactors = readIntFromFile(fin);
         for (int j = 0; j < nNormalizationFactors; j++) {
             int chrIdx = readIntFromFile(fin);
+            double v;
             if (version > 8) {
                 readFloatFromFile(fin);
             } else {
                 readDoubleFromFile(fin);
             }
-        }
+            if (store && chrIdx == c1) {
+                for (vector<double>::iterator it=expectedValues.begin(); it!=expectedValues.end(); ++it) {
+                    *it = *it / v;
+                }
+            }
+        }
+    }
+
+    if (c1 == c2 && matrix == "oe" && norm == "NONE") {
+        if (expectedValues.size() == 0) {
+            cerr << "File did not contain expected values vectors at " << resolution << " " << unit << endl;
+            return false;
+        }
+        return true;
     }
 
     nExpectedValues = readIntFromFile(fin);
     for (int i = 0; i < nExpectedValues; i++) {
-        string str, str2;
-        getline(fin, str, '\0'); //typeString
-        getline(fin, str2, '\0'); //unit
+        string type, unit0;
+        getline(fin, type, '\0'); //typeString
+        getline(fin, unit0, '\0'); //unit
         int binSize = readIntFromFile(fin);
 
         long nValues;
@@ -474,27 +337,47 @@
         } else {
             nValues = (long) readIntFromFile(fin);
         }
+        bool store = c1 == c2 && matrix == "oe" && type == norm && unit0 == unit && binSize == resolution;
 
         if (version > 8) {
             for (long j = 0; j < nValues; j++) {
-                readFloatFromFile(fin);
+                double v = (double) readFloatFromFile(fin);
+                if (store) {
+                    expectedValues.push_back(v);
+                }
             }
         } else {
             for (int j = 0; j < nValues; j++) {
-                readDoubleFromFile(fin);
-            }
+                double v = readDoubleFromFile(fin);
+                if (store) {
+                    expectedValues.push_back(v);
+                }
+            }
+
         }
 
         int nNormalizationFactors = readIntFromFile(fin);
         for (int j = 0; j < nNormalizationFactors; j++) {
             int chrIdx = readIntFromFile(fin);
+            double v;
             if (version > 8) {
-                readFloatFromFile(fin);
+                v = (double) readFloatFromFile(fin);
             } else {
-                readDoubleFromFile(fin);
-            }
-        }
->>>>>>> e0ab8baf
+                v = readDoubleFromFile(fin);
+            }
+            if (store && chrIdx == c1) {
+                for (vector<double>::iterator it=expectedValues.begin(); it!=expectedValues.end(); ++it) {
+                    *it = *it / v;
+                }
+            }
+        }
+    }
+
+    if (c1 == c2 && matrix == "oe" && norm != "NONE") {
+        if (expectedValues.size() == 0) {
+            cerr << "File did not contain normalized expected values vectors at " << resolution << " " << unit << endl;
+            return false;
+        }
     }
 
     // Index of normalization vectors
@@ -534,61 +417,15 @@
     return true;
 }
 
-<<<<<<< HEAD
+
 // reads the raw binned contact matrix at specified resolution, setting the block bin count and block column count
 map <int, indexEntry> readMatrixZoomData(istream& fin, string myunit, int mybinsize, float &mySumCounts, int &myBlockBinCount, int &myBlockColumnCount, bool &found) {
-
-  map <int, indexEntry> blockMap;
-  string unit;
-  getline(fin, unit, '\0' ); // unit
-  int tmp;
-  fin.read((char*)&tmp, sizeof(int)); // Old "zoom" index -- not used
-  float sumCounts;
-  fin.read((char*)&sumCounts, sizeof(float)); // sumCounts
-  float tmp2;
-  fin.read((char*)&tmp2, sizeof(float)); // occupiedCellCount
-  fin.read((char*)&tmp2, sizeof(float)); // stdDev
-  fin.read((char*)&tmp2, sizeof(float)); // percent95
-  int binSize;
-  fin.read((char*)&binSize, sizeof(int));
-  int blockBinCount;
-  fin.read((char*)&blockBinCount, sizeof(int));
-  int blockColumnCount;
-  fin.read((char*)&blockColumnCount, sizeof(int));
-
-  found = false;
-  if (myunit==unit && mybinsize==binSize) {
-    mySumCounts = sumCounts;
-    myBlockBinCount = blockBinCount;
-    myBlockColumnCount = blockColumnCount;
-    found = true;
-  }
-
-  int nBlocks;
-  fin.read((char*)&nBlocks, sizeof(int));
-
-  for (int b = 0; b < nBlocks; b++) {
-    int blockNumber;
-    fin.read((char*)&blockNumber, sizeof(int));
-    long filePosition;
-    fin.read((char*)&filePosition, sizeof(long));
-    int blockSizeInBytes;
-    fin.read((char*)&blockSizeInBytes, sizeof(int));
-    indexEntry entry;
-    entry.size = blockSizeInBytes;
-    entry.position = filePosition;
-    if (found) blockMap[blockNumber] = entry;
-  }
-  return blockMap;
-=======
-// reads the raw binned contact matrix at specified resolution, setting the block bin count and block column count 
-map <int, indexEntry> readMatrixZoomData(istream& fin, string myunit, int mybinsize, int &myBlockBinCount, int &myBlockColumnCount, bool &found) {
-
+    
     map<int, indexEntry> blockMap;
     string unit;
     getline(fin, unit, '\0'); // unit
     readIntFromFile(fin); // Old "zoom" index -- not used
-    readFloatFromFile(fin); // sumCounts
+    float sumCounts = readFloatFromFile(fin); // sumCounts
     readFloatFromFile(fin); // occupiedCellCount
     readFloatFromFile(fin); // stdDev
     readFloatFromFile(fin); // percent95
@@ -598,6 +435,7 @@
 
     found = false;
     if (myunit == unit && mybinsize == binSize) {
+        mySumCounts = sumCounts;
         myBlockBinCount = blockBinCount;
         myBlockColumnCount = blockColumnCount;
         found = true;
@@ -615,76 +453,11 @@
         if (found) blockMap[blockNumber] = entry;
     }
     return blockMap;
->>>>>>> e0ab8baf
 }
 
 // reads the raw binned contact matrix at specified resolution, setting the block bin count and block column count
 map <int, indexEntry> readMatrixZoomDataHttp(CURL* curl, long &myFilePosition, string myunit, int mybinsize, float &mySumCounts, int &myBlockBinCount, int &myBlockColumnCount, bool &found) {
 
-<<<<<<< HEAD
-  map <int, indexEntry> blockMap;
-  char* buffer;
-  int header_size = 5*sizeof(int)+4*sizeof(float);
-  char* first;
-  first = getData(curl, myFilePosition, 1);
-  if (first[0]=='B') {
-    header_size+=3;
-  }
-  else if (first[0]=='F') {
-    header_size+=5;
-  }
-  else {
-    cerr << "Unit not understood" << endl;
-    return blockMap;
-  }
-  buffer = getData(curl, myFilePosition, header_size);
-  membuf sbuf(buffer, buffer + header_size);
-  istream fin(&sbuf);
-
-  string unit;
-  getline(fin, unit, '\0' ); // unit
-  int tmp;
-  fin.read((char*)&tmp, sizeof(int)); // Old "zoom" index -- not used
-  float sumCounts;
-  fin.read((char*)&sumCounts, sizeof(float)); // sumCounts
-  float tmp2;
-  fin.read((char*)&tmp2, sizeof(float)); // occupiedCellCount
-  fin.read((char*)&tmp2, sizeof(float)); // stdDev
-  fin.read((char*)&tmp2, sizeof(float)); // percent95
-  int binSize;
-  fin.read((char*)&binSize, sizeof(int));
-  int blockBinCount;
-  fin.read((char*)&blockBinCount, sizeof(int));
-  int blockColumnCount;
-  fin.read((char*)&blockColumnCount, sizeof(int));
-
-  found = false;
-  if (myunit==unit && mybinsize==binSize) {
-    mySumCounts = sumCounts;
-    myBlockBinCount = blockBinCount;
-    myBlockColumnCount = blockColumnCount;
-    found = true;
-  }
-
-  int nBlocks;
-  fin.read((char*)&nBlocks, sizeof(int));
-
-  if (found) {
-    buffer = getData(curl, myFilePosition+header_size, nBlocks*(sizeof(int)+sizeof(long)+sizeof(int)));
-    membuf sbuf2(buffer, buffer + nBlocks*(sizeof(int)+sizeof(long)+sizeof(int)));
-    istream fin2(&sbuf2);
-    for (int b = 0; b < nBlocks; b++) {
-      int blockNumber;
-      fin2.read((char*)&blockNumber, sizeof(int));
-      long filePosition;
-      fin2.read((char*)&filePosition, sizeof(long));
-      int blockSizeInBytes;
-      fin2.read((char*)&blockSizeInBytes, sizeof(int));
-      indexEntry entry;
-      entry.size = blockSizeInBytes;
-      entry.position = filePosition;
-      blockMap[blockNumber] = entry;
-=======
     map<int, indexEntry> blockMap;
     char *buffer;
     int header_size = 5 * sizeof(int) + 4 * sizeof(float);
@@ -705,7 +478,7 @@
     string unit;
     getline(fin, unit, '\0'); // unit
     readIntFromFile(fin); // Old "zoom" index -- not used
-    readFloatFromFile(fin); // sumCounts
+    float sumCounts = readFloatFromFile(fin); // sumCounts
     readFloatFromFile(fin); // occupiedCellCount
     readFloatFromFile(fin); // stdDev
     readFloatFromFile(fin); // percent95
@@ -715,10 +488,10 @@
 
     found = false;
     if (myunit == unit && mybinsize == binSize) {
+        mySumCounts = sumCounts;
         myBlockBinCount = blockBinCount;
         myBlockColumnCount = blockColumnCount;
         found = true;
->>>>>>> e0ab8baf
     }
 
     int nBlocks = readIntFromFile(fin);
@@ -745,36 +518,7 @@
 
 // goes to the specified file pointer in http and finds the raw contact matrix at specified resolution, calling readMatrixZoomData.
 // sets blockbincount and blockcolumncount
-<<<<<<< HEAD
 map <int, indexEntry> readMatrixHttp(CURL *curl, long myFilePosition, string unit, int resolution, float &mySumCounts, int &myBlockBinCount, int &myBlockColumnCount) {
-  char * buffer;
-  int size = sizeof(int)*3;
-  buffer = getData(curl, myFilePosition, size);
-  membuf sbuf(buffer, buffer + size);
-  istream bufin(&sbuf);
-
-  int c1,c2;
-  bufin.read((char*)&c1, sizeof(int)); //chr1
-  bufin.read((char*)&c2, sizeof(int)); //chr2
-  int nRes;
-  bufin.read((char*)&nRes, sizeof(int));
-  int i=0;
-  bool found=false;
-  myFilePosition=myFilePosition+size;
-  delete buffer;
-  map <int, indexEntry> blockMap;
-
-  while (i<nRes && !found) {
-    // myFilePosition gets updated within call
-    blockMap = readMatrixZoomDataHttp(curl, myFilePosition, unit, resolution, mySumCounts, myBlockBinCount, myBlockColumnCount, found);
-    i++;
-  }
-  if (!found) {
-    cerr << "Error finding block data" << endl;
-  }
-  return blockMap;
-=======
-map <int, indexEntry> readMatrixHttp(CURL *curl, long myFilePosition, string unit, int resolution, int &myBlockBinCount, int &myBlockColumnCount) {
     char *buffer;
     int size = sizeof(int) * 3;
     buffer = getData(curl, myFilePosition, size);
@@ -792,7 +536,7 @@
 
     while (i < nRes && !found) {
         // myFilePosition gets updated within call
-        blockMap = readMatrixZoomDataHttp(curl, myFilePosition, unit, resolution, myBlockBinCount, myBlockColumnCount,
+        blockMap = readMatrixZoomDataHttp(curl, myFilePosition, unit, resolution, mySumCounts, myBlockBinCount, myBlockColumnCount,
                                           found);
         i++;
     }
@@ -800,33 +544,11 @@
         cerr << "Error finding block data" << endl;
     }
     return blockMap;
->>>>>>> e0ab8baf
 }
 
 // goes to the specified file pointer and finds the raw contact matrix at specified resolution, calling readMatrixZoomData.
 // sets blockbincount and blockcolumncount
-<<<<<<< HEAD
 map <int, indexEntry> readMatrix(istream& fin, long myFilePosition, string unit, int resolution, float &mySumCounts, int &myBlockBinCount, int &myBlockColumnCount) {
-  map <int, indexEntry> blockMap;
-
-  fin.seekg(myFilePosition, ios::beg);
-  int c1,c2;
-  fin.read((char*)&c1, sizeof(int)); //chr1
-  fin.read((char*)&c2, sizeof(int)); //chr2
-  int nRes;
-  fin.read((char*)&nRes, sizeof(int));
-  int i=0;
-  bool found=false;
-  while (i<nRes && !found) {
-    blockMap = readMatrixZoomData(fin, unit, resolution, mySumCounts, myBlockBinCount, myBlockColumnCount, found);
-    i++;
-  }
-  if (!found) {
-    cerr << "Error finding block data" << endl;
-  }
-  return blockMap;
-=======
-map <int, indexEntry> readMatrix(istream& fin, long myFilePosition, string unit, int resolution, int &myBlockBinCount, int &myBlockColumnCount) {
     map<int, indexEntry> blockMap;
 
     fin.seekg(myFilePosition, ios::beg);
@@ -836,48 +558,18 @@
     int i = 0;
     bool found = false;
     while (i < nRes && !found) {
-        blockMap = readMatrixZoomData(fin, unit, resolution, myBlockBinCount, myBlockColumnCount, found);
+        blockMap = readMatrixZoomData(fin, unit, resolution, mySumCounts, myBlockBinCount, myBlockColumnCount, found);
         i++;
     }
     if (!found) {
         cerr << "Error finding block data" << endl;
     }
     return blockMap;
->>>>>>> e0ab8baf
 }
 
 // gets the blocks that need to be read for this slice of the data.  needs blockbincount, blockcolumncount, and whether
 // or not this is intrachromosomal.
-<<<<<<< HEAD
-set<int> getBlockNumbersForRegionFromBinPosition(int* regionIndices, int blockBinCount, int blockColumnCount, bool intra) {
-   int col1 = regionIndices[0] / blockBinCount;
-   int col2 = (regionIndices[1] + 1) / blockBinCount;
-   int row1 = regionIndices[2] / blockBinCount;
-   int row2 = (regionIndices[3] + 1) / blockBinCount;
-
-   set<int> blocksSet;
-   // first check the upper triangular matrix
-   for (int r = row1; r <= row2; r++) {
-     for (int c = col1; c <= col2; c++) {
-       int blockNumber = r * blockColumnCount + c;
-       blocksSet.insert(blockNumber);
-     }
-   }
-   // check region part that overlaps with lower left triangle
-   // but only if intrachromosomal
-   if (intra) {
-     for (int r = col1; r <= col2; r++) {
-       for (int c = row1; c <= row2; c++) {
-	 int blockNumber = r * blockColumnCount + c;
-	 blocksSet.insert(blockNumber);
-       }
-     }
-   }
-
-   return blocksSet;
-=======
-set<int>
-getBlockNumbersForRegionFromBinPosition(long *regionIndices, int blockBinCount, int blockColumnCount, bool intra) {
+set<int> getBlockNumbersForRegionFromBinPosition(long *regionIndices, int blockBinCount, int blockColumnCount, bool intra) {
     int col1 = regionIndices[0] / blockBinCount;
     int col2 = (regionIndices[1] + 1) / blockBinCount;
     int row1 = regionIndices[2] / blockBinCount;
@@ -903,8 +595,7 @@
     return blocksSet;
 }
 
-set<int>
-getBlockNumbersForRegionFromBinPositionV9Intra(long *regionIndices, int blockBinCount, int blockColumnCount) {
+set<int> getBlockNumbersForRegionFromBinPositionV9Intra(long *regionIndices, int blockBinCount, int blockColumnCount) {
     // regionIndices is binX1 binX2 binY1 binY2
     set<int> blocksSet;
     int translatedLowerPAD = (regionIndices[0] + regionIndices[2]) / 2 / blockBinCount;
@@ -928,144 +619,10 @@
     }
 
     return blocksSet;
->>>>>>> e0ab8baf
 }
 
 // this is the meat of reading the data.  takes in the block number and returns the set of contact records corresponding to
 // that block.  the block data is compressed and must be decompressed using the zlib library functions
-<<<<<<< HEAD
-vector<contactRecord> readBlock(istream& fin, CURL* curl, bool isHttp, indexEntry idx) {
-  if (idx.size == 0) {
-    vector<contactRecord> v;
-    return v;
-  }
-  char* compressedBytes = new char[idx.size];
-  char* uncompressedBytes = new char[idx.size*10]; //biggest seen so far is 3
-
-  if (isHttp) {
-    compressedBytes = getData(curl, idx.position, idx.size);
-  }
-  else {
-    fin.seekg(idx.position, ios::beg);
-    fin.read(compressedBytes, idx.size);
-  }
-  // Decompress the block
-  // zlib struct
-  z_stream infstream;
-  infstream.zalloc = Z_NULL;
-  infstream.zfree = Z_NULL;
-  infstream.opaque = Z_NULL;
-  infstream.avail_in = (uInt)(idx.size); // size of input
-  infstream.next_in = (Bytef *)compressedBytes; // input char array
-  infstream.avail_out = (uInt)idx.size*10; // size of output
-  infstream.next_out = (Bytef *)uncompressedBytes; // output char array
-  // the actual decompression work.
-  inflateInit(&infstream);
-  inflate(&infstream, Z_NO_FLUSH);
-  inflateEnd(&infstream);
-  int uncompressedSize=infstream.total_out;
-
-  // create stream from buffer for ease of use
-  membuf sbuf(uncompressedBytes, uncompressedBytes + uncompressedSize);
-  istream bufferin(&sbuf);
-  int nRecords;
-  bufferin.read((char*)&nRecords, sizeof(int));
-  vector<contactRecord> v(nRecords);
-  // different versions have different specific formats
-  if (version < 7) {
-    for (int i = 0; i < nRecords; i++) {
-      int binX, binY;
-      bufferin.read((char*)&binX, sizeof(int));
-      bufferin.read((char*)&binY, sizeof(int));
-      float counts;
-      bufferin.read((char*)&counts, sizeof(float));
-      contactRecord record;
-      record.binX = binX;
-      record.binY = binY;
-      record.counts = counts;
-      v[i] = record;
-    }
-  }
-  else {
-    int binXOffset, binYOffset;
-    bufferin.read((char*)&binXOffset, sizeof(int));
-    bufferin.read((char*)&binYOffset, sizeof(int));
-    char useShort;
-    bufferin.read((char*)&useShort, sizeof(char));
-    char type;
-    bufferin.read((char*)&type, sizeof(char));
-    int index=0;
-    if (type == 1) {
-      // List-of-rows representation
-      short rowCount;
-      bufferin.read((char*)&rowCount, sizeof(short));
-      for (int i = 0; i < rowCount; i++) {
-	short y;
-	bufferin.read((char*)&y, sizeof(short));
-	int binY = y + binYOffset;
-	short colCount;
-	bufferin.read((char*)&colCount, sizeof(short));
-	for (int j = 0; j < colCount; j++) {
-	  short x;
-	  bufferin.read((char*)&x, sizeof(short));
-	  int binX = binXOffset + x;
-	  float counts;
-	  if (useShort == 0) { // yes this is opposite of usual
-	    short c;
-	    bufferin.read((char*)&c, sizeof(short));
-	    counts = c;
-	  }
-	  else {
-	    bufferin.read((char*)&counts, sizeof(float));
-	  }
-	  contactRecord record;
-	  record.binX = binX;
-	  record.binY = binY;
-	  record.counts = counts;
-	  v[index]=record;
-	  index++;
-	}
-      }
-    }
-    else if (type == 2) {
-      int nPts;
-      bufferin.read((char*)&nPts, sizeof(int));
-      short w;
-      bufferin.read((char*)&w, sizeof(short));
-
-      for (int i = 0; i < nPts; i++) {
-	//int idx = (p.y - binOffset2) * w + (p.x - binOffset1);
-	int row = i / w;
-	int col = i - row * w;
-	int bin1 = binXOffset + col;
-	int bin2 = binYOffset + row;
-
-	float counts;
-	if (useShort == 0) { // yes this is opposite of the usual
-	  short c;
-	  bufferin.read((char*)&c, sizeof(short));
-	  if (c != -32768) {
-	    contactRecord record;
-	    record.binX = bin1;
-	    record.binY = bin2;
-	    record.counts = c;
-	    v[index]=record;
-	    index++;
-	  }
-	}
-	else {
-	  bufferin.read((char*)&counts, sizeof(float));
-	  if (!isnan(counts)) {
-	    contactRecord record;
-	    record.binX = bin1;
-	    record.binY = bin2;
-	    record.counts = counts;
-	    v[index]=record;
-	    index++;
-	  }
-	}
-      }
-=======
 vector<contactRecord> readBlock(istream &fin, CURL *curl, bool isHttp, indexEntry idx) {
     if (idx.size == 0) {
         vector<contactRecord> v;
@@ -1245,7 +802,6 @@
                 }
             }
         }
->>>>>>> e0ab8baf
     }
     delete[] compressedBytes;
     delete[] uncompressedBytes; // don't forget to delete your heap arrays in C++!
@@ -1253,45 +809,6 @@
 }
 
 int readSize(istream& fin, CURL* curl, bool isHttp, indexEntry idx) {
-<<<<<<< HEAD
-  if (idx.size == 0) {
-    return 0;
-  }
-  char* compressedBytes = new char[idx.size];
-  char* uncompressedBytes = new char[idx.size*10];
-
-  if (isHttp) {
-    compressedBytes = getData(curl, idx.position, idx.size);
-  }
-  else {
-    fin.seekg(idx.position, ios::beg);
-    fin.read(compressedBytes, idx.size);
-  }
-  // Decompress the block
-  // zlib struct
-  z_stream infstream;
-  infstream.zalloc = Z_NULL;
-  infstream.zfree = Z_NULL;
-  infstream.opaque = Z_NULL;
-  infstream.avail_in = (uInt)(idx.size); // size of input
-  infstream.next_in = (Bytef *)compressedBytes; // input char array
-  infstream.avail_out = (uInt)idx.size*10; // size of output
-  infstream.next_out = (Bytef *)uncompressedBytes; // output char array
-  // the actual decompression work.
-  inflateInit(&infstream);
-  inflate(&infstream, Z_NO_FLUSH);
-  inflateEnd(&infstream);
-  int uncompressedSize=infstream.total_out;
-
-  // create stream from buffer for ease of use
-  membuf sbuf(uncompressedBytes, uncompressedBytes + uncompressedSize);
-  istream bufferin(&sbuf);
-  int nRecords;
-  bufferin.read((char*)&nRecords, sizeof(int));
-  delete[] compressedBytes;
-  delete[] uncompressedBytes;
-  return nRecords;
-=======
     if (idx.size == 0) {
         return 0;
     }
@@ -1327,7 +844,6 @@
     delete[] compressedBytes;
     delete[] uncompressedBytes;
     return nRecords;
->>>>>>> e0ab8baf
 }
 
 
@@ -1340,18 +856,7 @@
         nValues = (long) readIntFromFile(bufferin);
     }
 
-<<<<<<< HEAD
-vector<contactRecord> straw(string matrix, string norm, string fname, string chr1loc, string chr2loc, string unit, int binsize)
-{
-  if (!(unit=="BP"||unit=="FRAG")) {
-    cerr << "Norm specified incorrectly, must be one of <BP/FRAG>" << endl;
-    cerr << "Usage: straw <observed/oe> <NONE/VC/VC_SQRT/KR> <hicFile(s)> <chr1>[:x1:x2] <chr2>[:y1:y2] <BP/FRAG> <binsize>" << endl;
-    vector<contactRecord> v;
-    return v;
-  }
-=======
     vector<double> values((int) nValues);
->>>>>>> e0ab8baf
 
     if (version > 8) {
         for (long i = 0; i < nValues; i++) {
@@ -1367,7 +872,7 @@
     return values;
 }
 
-vector <contactRecord> straw(string norm, string fname, string chr1loc, string chr2loc, string unit, int binsize) {
+vector<contactRecord> straw(string matrix, string norm, string fname, string chr1loc, string chr2loc, string unit, int binsize) {
     if (!(unit == "BP" || unit == "FRAG")) {
         cerr << "Norm specified incorrectly, must be one of <BP/FRAG>" << endl;
         cerr << "Usage: straw <NONE/VC/VC_SQRT/KR> <hicFile(s)> <chr1>[:x1:x2] <chr2>[:y1:y2] <BP/FRAG> <binsize>"
@@ -1376,14 +881,6 @@
         return v;
     }
 
-<<<<<<< HEAD
-  if (std::strncmp(fname.c_str(), prefix.c_str(), prefix.size()) == 0) {
-    isHttp = true;
-    char * buffer;
-    curl = initCURL(fname.c_str());
-    if (curl) {
-      buffer = getData(curl, 0, 100000);
-=======
     // HTTP code
     string prefix = "http";
     bool isHttp = false;
@@ -1429,7 +926,6 @@
         cerr << chr1 << " not found in the file." << endl;
         vector <contactRecord> v;
         return v;
->>>>>>> e0ab8baf
     }
 
     if (getline(ss, x, ':') && getline(ss, y, ':')) {
@@ -1439,110 +935,7 @@
         c1pos1 = 0;
         c1pos2 = chromosomeMap[chr1].length;
     }
-<<<<<<< HEAD
-    membuf sbuf(buffer, buffer + 100000);
-    istream bufin(&sbuf);
-    chromosomeMap = readHeader(bufin, master);
-    delete buffer;
-  }
-  else {
-    fin.open(fname, fstream::in);
-    if (!fin) {
-      cerr << "File " << fname << " cannot be opened for reading" << endl;
-      vector<contactRecord> v;
-      return v;
-    }
-    chromosomeMap = readHeader(fin, master);
-  }
-
-  // parse chromosome positions
-  stringstream ss(chr1loc);
-  string chr1, chr2, x, y;
-  int c1pos1=-100, c1pos2=-100, c2pos1=-100, c2pos2=-100;
-  getline(ss, chr1, ':');
-  if (chromosomeMap.count(chr1) == 0) {
-    cerr << chr1 << " not found in the file." << endl;
-    vector<contactRecord> v;
-    return v;
-  }
-
-  if (getline(ss, x, ':') && getline(ss, y, ':')) {
-    c1pos1 = stoi(x);
-    c1pos2 = stoi(y);
-  }
-  else {
-    c1pos1 = 0;
-    c1pos2 = chromosomeMap[chr1].length;
-  }
-  stringstream ss1(chr2loc);
-  getline(ss1, chr2, ':');
-  if (chromosomeMap.count(chr2) == 0) {
-    cerr << chr2 << " not found in the file." << endl;
-    vector<contactRecord> v;
-    return v;
-  }
-
-  if (getline(ss1, x, ':') && getline(ss1, y, ':')) {
-    c2pos1 = stoi(x);
-    c2pos2 = stoi(y);
-  }
-  else {
-    c2pos1 = 0;
-    c2pos2 = chromosomeMap[chr2].length;
-  }
-
-  // from header have size of chromosomes, set region to read
-  int c1=min(chromosomeMap[chr1].index,chromosomeMap[chr2].index);
-  int c2=max(chromosomeMap[chr1].index,chromosomeMap[chr2].index);
-  int origRegionIndices[4]; // as given by user
-  int regionIndices[4]; // used to find the blocks we need to access
-  // reverse order if necessary
-  if (chromosomeMap[chr1].index > chromosomeMap[chr2].index) {
-    origRegionIndices[0] = c2pos1;
-    origRegionIndices[1] = c2pos2;
-    origRegionIndices[2] = c1pos1;
-    origRegionIndices[3] = c1pos2;
-    regionIndices[0] = c2pos1 / binsize;
-    regionIndices[1] = c2pos2 / binsize;
-    regionIndices[2] = c1pos1 / binsize;
-    regionIndices[3] = c1pos2 / binsize;
-  }
-  else {
-    origRegionIndices[0] = c1pos1;
-    origRegionIndices[1] = c1pos2;
-    origRegionIndices[2] = c2pos1;
-    origRegionIndices[3] = c2pos2;
-    regionIndices[0] = c1pos1 / binsize;
-    regionIndices[1] = c1pos2 / binsize;
-    regionIndices[2] = c2pos1 / binsize;
-    regionIndices[3] = c2pos2 / binsize;
-  }
-
-  indexEntry c1NormEntry, c2NormEntry;
-  long myFilePos;
-  vector<double> expectedValues;
-
-  long bytes_to_read = total_bytes - master;
-  bool foundFooter = false;
-  if (isHttp) {
-    char* buffer2;
-    buffer2 = getData(curl, master, bytes_to_read);
-    membuf sbuf2(buffer2, buffer2 + bytes_to_read);
-    istream bufin2(&sbuf2);
-    foundFooter = readFooter(bufin2, master, c1, c2, matrix, norm, unit, binsize, myFilePos, c1NormEntry, c2NormEntry, expectedValues);
-    delete buffer2;
-  }
-  else {
-    fin.seekg(master, ios::beg);
-    foundFooter = readFooter(fin, master, c1, c2, matrix, norm, unit, binsize, myFilePos, c1NormEntry, c2NormEntry, expectedValues);
-  }
-  // readFooter will assign the above variables
-
-  if (!foundFooter) {
-    vector<contactRecord> v;
-    return v;
-  }
-=======
+
     stringstream ss1(chr2loc);
     getline(ss1, chr2, ':');
     if (chromosomeMap.count(chr2) == 0) {
@@ -1558,7 +951,6 @@
         c2pos1 = 0;
         c2pos2 = chromosomeMap[chr2].length;
     }
->>>>>>> e0ab8baf
 
     // from header have size of chromosomes, set region to read
     int c1 = min(chromosomeMap[chr1].index, chromosomeMap[chr2].index);
@@ -1584,6 +976,7 @@
 
     indexEntry c1NormEntry, c2NormEntry;
     long myFilePos;
+    vector<double> expectedValues;
 
     long bytes_to_read = total_bytes - master;
     bool foundFooter = false;
@@ -1592,11 +985,11 @@
         buffer2 = getData(curl, master, bytes_to_read);
         membuf sbuf2(buffer2, buffer2 + bytes_to_read);
         istream bufin2(&sbuf2);
-        foundFooter = readFooter(bufin2, master, c1, c2, norm, unit, binsize, myFilePos, c1NormEntry, c2NormEntry);
+        foundFooter = readFooter(bufin2, master, c1, c2, matrix, norm, unit, binsize, myFilePos, c1NormEntry, c2NormEntry, expectedValues);
         delete buffer2;
     } else {
         fin.seekg(master, ios::beg);
-        foundFooter = readFooter(fin, master, c1, c2, norm, unit, binsize, myFilePos, c1NormEntry, c2NormEntry);
+        foundFooter = readFooter(fin, master, c1, c2, matrix, norm, unit, binsize, myFilePos, c1NormEntry, c2NormEntry, expectedValues);
     }
     // readFooter will assign the above variables
 
@@ -1636,15 +1029,22 @@
         delete buffer4;
     }
 
+    float sumCounts;
     int blockBinCount, blockColumnCount;
     map<int, indexEntry> blockMap;
 
     if (isHttp) {
         // readMatrix will assign blockBinCount and blockColumnCount
-        blockMap = readMatrixHttp(curl, myFilePos, unit, binsize, blockBinCount, blockColumnCount);
+        blockMap = readMatrixHttp(curl, myFilePos, unit, binsize, sumCounts, blockBinCount, blockColumnCount);
     } else {
         // readMatrix will assign blockBinCount and blockColumnCount
-        blockMap = readMatrix(fin, myFilePos, unit, binsize, blockBinCount, blockColumnCount);
+        blockMap = readMatrix(fin, myFilePos, unit, binsize, sumCounts, blockBinCount, blockColumnCount);
+    }
+    double avgCount;
+    if (c1 != c2) {
+        long nBins1 = chromosomeMap[chr1].length / binsize;
+        long nBins2 = chromosomeMap[chr2].length / binsize;
+        avgCount = (sumCounts / nBins1) / nBins2;   // <= trying to avoid overflows
     }
 
     set<int> blockNumbers;
@@ -1654,105 +1054,7 @@
         blockNumbers = getBlockNumbersForRegionFromBinPosition(regionIndices, blockBinCount, blockColumnCount,
                                                                c1 == c2);
     }
-<<<<<<< HEAD
-    membuf sbuf4(buffer4, buffer4 + c2NormEntry.size);
-    istream bufferin2(&sbuf4);
-    c2Norm = readNormalizationVector(bufferin2);
-    delete buffer3;
-    delete buffer4;
-  }
-
-  float sumCounts;
-  int blockBinCount, blockColumnCount;
-  map<int, indexEntry> blockMap;
-
-  if (isHttp) {
-    // readMatrix will assign blockBinCount and blockColumnCount
-    blockMap = readMatrixHttp(curl, myFilePos, unit, binsize, sumCounts, blockBinCount, blockColumnCount);
-  }
-  else {
-    // readMatrix will assign blockBinCount and blockColumnCount
-    blockMap = readMatrix(fin, myFilePos, unit, binsize, sumCounts, blockBinCount, blockColumnCount);
-  }
-  double avgCount;
-  if (c1 != c2) {
-    long nBins1 = chromosomeMap[chr1].length / binsize;
-    long nBins2 = chromosomeMap[chr2].length / binsize;
-    avgCount = (sumCounts / nBins1) / nBins2;   // <= trying to avoid overflows
-  }
-
-  set<int> blockNumbers = getBlockNumbersForRegionFromBinPosition(regionIndices, blockBinCount, blockColumnCount, c1==c2);
-
-  // getBlockIndices
-  vector<contactRecord> records;
-  vector<contactRecord> tmp_records;
-  for (set<int>::iterator it=blockNumbers.begin(); it!=blockNumbers.end(); ++it) {
-    // get contacts in this block
-    tmp_records = readBlock(fin, curl, isHttp, blockMap[*it]);
-    for (vector<contactRecord>::iterator it2=tmp_records.begin(); it2!=tmp_records.end(); ++it2) {
-      contactRecord rec = *it2;
-
-      int x = rec.binX * binsize;
-      int y = rec.binY * binsize;
-      float c = rec.counts;
-      if (norm != "NONE") {
-        c = c / (c1Norm[rec.binX] * c2Norm[rec.binY]);
-      }
-      if (matrix == "oe") {
-        if (c1 == c2) {
-          c = c / expectedValues[min(expectedValues.size() - 1, (size_t)floor(abs(y - x) / binsize))];
-        }
-        else {
-          c = c / avgCount;
-        }
-      }
-
-      if ((x >= origRegionIndices[0] && x <= origRegionIndices[1] &&
-	   y >= origRegionIndices[2] && y <= origRegionIndices[3]) ||
-	  // or check regions that overlap with lower left
-	  ((c1==c2) && y >= origRegionIndices[0] && y <= origRegionIndices[1] && x >= origRegionIndices[2] && x <= origRegionIndices[3])) {
-	contactRecord record;
-	record.binX = x;
-	record.binY = y;
-	record.counts = c;
-	records.push_back(record);
-	//printf("%d\t%d\t%.14g\n", x, y, c);
-      }
-    }
-  }
-      //      free(chunk.memory);
-      /* always cleanup */
-      // curl_easy_cleanup(curl);
-      //    curl_global_cleanup();
-  return records;
-}
-
-
-int getSize(string matrix, string norm, string fname, string chr1loc, string chr2loc, string unit, int binsize)
-{
-  if (!(unit=="BP"||unit=="FRAG")) {
-    cerr << "Norm specified incorrectly, must be one of <BP/FRAG>" << endl;
-    cerr << "Usage: straw <observed/oe> <NONE/VC/VC_SQRT/KR/OE> <hicFile(s)> <chr1>[:x1:x2] <chr2>[:y1:y2] <BP/FRAG> <binsize>" << endl;
-    return 0;
-  }
-
-  // HTTP code
-  string prefix="http";
-  bool isHttp = false;
-  ifstream fin;
-
-  // read header into buffer; 100K should be sufficient
-  CURL *curl;
-
-  long master;
-  map<string, chromosome> chromosomeMap;
-  if (std::strncmp(fname.c_str(), prefix.c_str(), prefix.size()) == 0) {
-    isHttp = true;
-    char * buffer;
-    curl = initCURL(fname.c_str());
-    if (curl) {
-      buffer = getData(curl, 0, 100000);
-=======
+
 
     // getBlockIndices
     vector<contactRecord> records;
@@ -1768,6 +1070,14 @@
             float c = rec.counts;
             if (norm != "NONE") {
                 c = c / (c1Norm[rec.binX] * c2Norm[rec.binY]);
+            }
+            if (matrix == "oe") {
+                if (c1 == c2) {
+                    c = c / expectedValues[min(expectedValues.size() - 1, (size_t)floor(abs(y - x) / binsize))];
+                }
+            else {
+                c = c / avgCount;
+                }
             }
 
             if ((x >= origRegionIndices[0] && x <= origRegionIndices[1] &&
@@ -1791,14 +1101,13 @@
     return records;
 }
 
-
-int getSize(string norm, string fname, string chr1loc, string chr2loc, string unit, int binsize) {
+int getSize(string matrix, string norm, string fname, string chr1loc, string chr2loc, string unit, int binsize) {
     if (!(unit == "BP" || unit == "FRAG")) {
         cerr << "Norm specified incorrectly, must be one of <BP/FRAG>" << endl;
         cerr << "Usage: straw <NONE/VC/VC_SQRT/KR> <hicFile(s)> <chr1>[:x1:x2] <chr2>[:y1:y2] <BP/FRAG> <binsize>"
              << endl;
         return 0;
->>>>>>> e0ab8baf
+
     }
 
     // HTTP code
@@ -1833,110 +1142,6 @@
         }
         chromosomeMap = readHeader(fin, master);
     }
-<<<<<<< HEAD
-    membuf sbuf(buffer, buffer + 100000);
-    istream bufin(&sbuf);
-    chromosomeMap = readHeader(bufin, master);
-    delete buffer;
-  }
-  else {
-    fin.open(fname, fstream::in);
-    if (!fin) {
-      cerr << "File " << fname << " cannot be opened for reading" << endl;
-      return 0;
-    }
-    chromosomeMap = readHeader(fin, master);
-  }
-
-  // parse chromosome positions
-  stringstream ss(chr1loc);
-  string chr1, chr2, x, y;
-  int c1pos1=-100, c1pos2=-100, c2pos1=-100, c2pos2=-100;
-  getline(ss, chr1, ':');
-  if (chromosomeMap.count(chr1) == 0) {
-    cerr << chr1 << " not found in the file." << endl;
-    return 0;
-  }
-
-  if (getline(ss, x, ':') && getline(ss, y, ':')) {
-    c1pos1 = stoi(x);
-    c1pos2 = stoi(y);
-  }
-  else {
-    c1pos1 = 0;
-    c1pos2 = chromosomeMap[chr1].length;
-  }
-  stringstream ss1(chr2loc);
-  getline(ss1, chr2, ':');
-  if (chromosomeMap.count(chr2) == 0) {
-    cerr << chr2 << " not found in the file." << endl;
-    return 0;
-  }
-  if (getline(ss1, x, ':') && getline(ss1, y, ':')) {
-    c2pos1 = stoi(x);
-    c2pos2 = stoi(y);
-  }
-  else {
-    c2pos1 = 0;
-    c2pos2 = chromosomeMap[chr2].length;
-  }
-
-  // from header have size of chromosomes, set region to read
-  int c1=min(chromosomeMap[chr1].index,chromosomeMap[chr2].index);
-  int c2=max(chromosomeMap[chr1].index,chromosomeMap[chr2].index);
-  int origRegionIndices[4]; // as given by user
-  int regionIndices[4]; // used to find the blocks we need to access
-  // reverse order if necessary
-  if (chromosomeMap[chr1].index > chromosomeMap[chr2].index) {
-    origRegionIndices[0] = c2pos1;
-    origRegionIndices[1] = c2pos2;
-    origRegionIndices[2] = c1pos1;
-    origRegionIndices[3] = c1pos2;
-    regionIndices[0] = c2pos1 / binsize;
-    regionIndices[1] = c2pos2 / binsize;
-    regionIndices[2] = c1pos1 / binsize;
-    regionIndices[3] = c1pos2 / binsize;
-  }
-  else {
-    origRegionIndices[0] = c1pos1;
-    origRegionIndices[1] = c1pos2;
-    origRegionIndices[2] = c2pos1;
-    origRegionIndices[3] = c2pos2;
-    regionIndices[0] = c1pos1 / binsize;
-    regionIndices[1] = c1pos2 / binsize;
-    regionIndices[2] = c2pos1 / binsize;
-    regionIndices[3] = c2pos2 / binsize;
-  }
-
-  indexEntry c1NormEntry, c2NormEntry;
-  long myFilePos;
-  vector<double> expectedValues;
-
-  long bytes_to_read = total_bytes - master;
-  bool foundFooter = false;
-
-  if (isHttp) {
-    char* buffer2;
-    buffer2 = getData(curl, master, bytes_to_read);
-    membuf sbuf2(buffer2, buffer2 + bytes_to_read);
-    istream bufin2(&sbuf2);
-    foundFooter = readFooter(bufin2, master, c1, c2, matrix, norm, unit, binsize, myFilePos, c1NormEntry, c2NormEntry, expectedValues);
-    delete buffer2;
-  }
-  else {
-    fin.seekg(master, ios::beg);
-    foundFooter = readFooter(fin, master, c1, c2, matrix, norm, unit, binsize, myFilePos, c1NormEntry, c2NormEntry, expectedValues);
-  }
-  // readFooter will assign the above variables
-
-  if (!foundFooter) return 0;
-
-  vector<double> c1Norm;
-  vector<double> c2Norm;
-
-  if (norm != "NONE") {
-    char* buffer3;
-=======
 
     // parse chromosome positions
     stringstream ss(chr1loc);
@@ -1988,21 +1193,22 @@
 
     indexEntry c1NormEntry, c2NormEntry;
     long myFilePos;
+    vector<double> expectedValues;
 
     long bytes_to_read = total_bytes - master;
     bool foundFooter = false;
 
->>>>>>> e0ab8baf
+
     if (isHttp) {
         char *buffer2;
         buffer2 = getData(curl, master, bytes_to_read);
         membuf sbuf2(buffer2, buffer2 + bytes_to_read);
         istream bufin2(&sbuf2);
-        foundFooter = readFooter(bufin2, master, c1, c2, norm, unit, binsize, myFilePos, c1NormEntry, c2NormEntry);
+        foundFooter = readFooter(bufin2, master, c1, c2, matrix, norm, unit, binsize, myFilePos, c1NormEntry, c2NormEntry, expectedValues);
         delete buffer2;
     } else {
         fin.seekg(master, ios::beg);
-        foundFooter = readFooter(fin, master, c1, c2, norm, unit, binsize, myFilePos, c1NormEntry, c2NormEntry);
+        foundFooter = readFooter(fin, master, c1, c2, matrix, norm, unit, binsize, myFilePos, c1NormEntry, c2NormEntry, expectedValues);
     }
     // readFooter will assign the above variables
 
@@ -2039,14 +1245,15 @@
         delete buffer4;
     }
 
+    float sumCounts;
     int blockBinCount, blockColumnCount;
     map<int, indexEntry> blockMap;
     if (isHttp) {
         // readMatrix will assign blockBinCount and blockColumnCount
-        blockMap = readMatrixHttp(curl, myFilePos, unit, binsize, blockBinCount, blockColumnCount);
+        blockMap = readMatrixHttp(curl, myFilePos, unit, binsize, sumCounts, blockBinCount, blockColumnCount);
     } else {
         // readMatrix will assign blockBinCount and blockColumnCount
-        blockMap = readMatrix(fin, myFilePos, unit, binsize, blockBinCount, blockColumnCount);
+        blockMap = readMatrix(fin, myFilePos, unit, binsize, sumCounts, blockBinCount, blockColumnCount);
     }
     set<int> blockNumbers;
     if (version > 8 && c1 == c2) {
@@ -2063,38 +1270,5 @@
         // get contacts in this block
         count += readSize(fin, curl, isHttp, blockMap[*it]);
     }
-<<<<<<< HEAD
-    membuf sbuf4(buffer4, buffer4 + c2NormEntry.size);
-    istream bufferin2(&sbuf4);
-    c2Norm = readNormalizationVector(bufferin2);
-    delete buffer3;
-    delete buffer4;
-  }
-
-  float sumCounts;
-  int blockBinCount, blockColumnCount;
-  map<int, indexEntry> blockMap;
-  if (isHttp) {
-    // readMatrix will assign blockBinCount and blockColumnCount
-    blockMap = readMatrixHttp(curl, myFilePos, unit, binsize, sumCounts, blockBinCount, blockColumnCount);
-  }
-  else {
-    // readMatrix will assign blockBinCount and blockColumnCount
-    blockMap = readMatrix(fin, myFilePos, unit, binsize, sumCounts, blockBinCount, blockColumnCount);
-  }
-  set<int> blockNumbers = getBlockNumbersForRegionFromBinPosition(regionIndices, blockBinCount, blockColumnCount, c1==c2);
-
-  // getBlockIndices
-  vector<contactRecord> tmp_records;
-  int count=0;
-  for (set<int>::iterator it=blockNumbers.begin(); it!=blockNumbers.end(); ++it) {
-    // get contacts in this block
-    count += readSize(fin, curl, isHttp, blockMap[*it]);
-  }
-  return count;
-}
-=======
     return count;
-}
-
->>>>>>> e0ab8baf
+}